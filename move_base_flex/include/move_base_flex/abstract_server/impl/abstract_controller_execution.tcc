--- conflicted
+++ resolved
@@ -228,7 +228,7 @@
   }
 
 template<class LOCAL_PLANNER_BASE>
-  uint32_t AbstractControllerExecution<LOCAL_PLANNER_BASE>::getVelocityCmd(geometry_msgs::TwistStamped &vel_cmd,
+  uint32_t AbstractControllerExecution<LOCAL_PLANNER_BASE>::computeVelocityCmd(geometry_msgs::TwistStamped &vel_cmd,
                                                                            std::string& message)
   {
     return local_planner_->computeVelocityCommands(vel_cmd, message);
@@ -339,12 +339,8 @@
 
           // call plugin to compute the next velocity command
           std::string message;
-<<<<<<< HEAD
           geometry_msgs::TwistStamped cmd_vel_stamped;
-          uint32_t outcome = local_planner_->computeVelocityCommands(cmd_vel_stamped, message);
-=======
-          uint32_t outcome = getVelocityCmd(cmd_vel_stamped, message);
->>>>>>> ebfd8f19
+          uint32_t outcome = computeVelocityCmd(cmd_vel_stamped, message);
           setPluginInfo(outcome, message);
 
           if (outcome < 10)
@@ -374,9 +370,10 @@
             }
             else
             {
-              setState(NO_LOCAL_CMD);
+              setState(NO_LOCAL_CMD); // useful for server feedback
               condition_.notify_all();
             }
+            // could not compute a valid velocity command -> stop moving the robot
             publishZeroVelocity(); // command the robot to stop
           }
         }
